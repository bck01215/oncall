import { Team } from 'models/team/team.types';
import { Timezone } from 'models/timezone/timezone.types';
import { UserAction } from 'state/userAction';

export enum UserRole {
  ADMIN,
  EDITOR,
  VIEWER,
}

export interface User {
  pk: string;
  slack_login: string;
  email: string;
  phone: string;
  avatar: string;
  name: string;
  company: string;
  role_in_company: string;
  username: string;
  slack_id: string;
  phone_verified: boolean;
  role: UserRole;
  telegram_configuration: {
    telegram_nick_name: string;
    telegram_chat_id: number; // TODO check if string
  };
  messaging_backends: {
    [key: string]: any;
  };
  notification_chain_verbal: {
    default: string;
    important: string;
  };
  verified_phone_number?: string;
  unverified_phone_number?: string;
  slack_user_identity: {
    avatar: string;
    name: string;
    slack_id: string;
    slack_login: string;
  } | null;
  post_onboarding_entry_allowed: any;
  teams: Team[];
  current_team: string | null;
  onboarding_conversation_data: {
    image_link: string | null;
    inviter_name: string | null;
    video_conference_link: string | null;
  };
  permissions: UserAction[];
  trigger_video_call?: boolean;
  export_url?: string;
  status?: number;
  link?: string;
  cloud_connection_status?: number;
<<<<<<< HEAD
  tz: Timezone;
=======
  hidden_fields?: boolean;
>>>>>>> 499a8124
}<|MERGE_RESOLUTION|>--- conflicted
+++ resolved
@@ -54,9 +54,6 @@
   status?: number;
   link?: string;
   cloud_connection_status?: number;
-<<<<<<< HEAD
+  hidden_fields?: boolean;
   tz: Timezone;
-=======
-  hidden_fields?: boolean;
->>>>>>> 499a8124
 }