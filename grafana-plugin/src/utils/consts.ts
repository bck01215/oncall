--- conflicted
+++ resolved
@@ -39,11 +39,7 @@
 export const ONCALL_OPS = 'https://oncall-ops-us-east-0.grafana.net/oncall';
 export const ONCALL_DEV = 'https://oncall-dev-us-central-0.grafana.net/oncall';
 
-<<<<<<< HEAD
-const getProcessEnvVarSafely = (name: string) => {
-=======
 export const getProcessEnvVarSafely = (name: string) => {
->>>>>>> d0ec5960
   try {
     return process.env[name];
   } catch (error) {
@@ -52,11 +48,8 @@
   }
 };
 
-<<<<<<< HEAD
-=======
 export const getIsDevelopmentEnv = () => getProcessEnvVarSafely['NODE_ENV'] === 'development';
 
->>>>>>> d0ec5960
 // Single source of truth on the frontend for OnCall API URL
 export const getOnCallApiUrl = (meta?: OnCallAppPluginMeta) => {
   if (meta?.jsonData?.onCallApiUrl) {
