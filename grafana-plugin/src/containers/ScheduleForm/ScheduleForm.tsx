import React, { useCallback, useMemo } from 'react';

import { SelectableValue } from '@grafana/data';
import { Button, Drawer, HorizontalGroup, VerticalGroup } from '@grafana/ui';
import cn from 'classnames/bind';
import { observer } from 'mobx-react';

import Avatar from 'components/Avatar/Avatar';
import GForm from 'components/GForm/GForm';
import Text from 'components/Text/Text';
import { WithPermissionControl } from 'containers/WithPermissionControl/WithPermissionControl';
import { Schedule, ScheduleType } from 'models/schedule/schedule.types';
import { useStore } from 'state/useStore';
import { UserAction } from 'state/userAction';

import { apiForm, calendarForm, iCalForm } from './ScheduleForm.config';
import { prepareForEdit } from './ScheduleForm.helpers';

import styles from './ScheduleForm.module.css';

const cx = cn.bind(styles);

interface ScheduleFormProps {
  id: Schedule['id'] | 'new';
  onHide: () => void;
  onUpdate: () => void;
  onCreate: (data: Schedule) => void;
  type?: ScheduleType;
}

const scheduleTypeToForm = {
  [ScheduleType.Calendar]: calendarForm,
  [ScheduleType.Ical]: iCalForm,
  [ScheduleType.API]: apiForm,
};

const ScheduleForm = observer((props: ScheduleFormProps) => {
  const { id, type, onUpdate, onCreate, onHide } = props;

  const store = useStore();

  const { scheduleStore, userStore } = store;

  const data = useMemo(() => {
    return id === 'new' ? { team: userStore.currentUser?.current_team, type } : prepareForEdit(scheduleStore.items[id]);
  }, [id]);

  const handleSubmit = useCallback(
    (formData: Partial<Schedule>) => {
      (id === 'new'
        ? scheduleStore.create({ ...formData, type: data.type })
        : scheduleStore.update(id, { ...formData, type: data.type })
      ).then((data) => {
        onHide();

        onUpdate();

        if (id === 'new') {
          onCreate(data);
        }
      });
    },
    [id]
  );

<<<<<<< HEAD
  const getOptionLabel = (item: SelectableValue) => {
    const team = grafanaTeamStore.items[item.value];
    return (
      <HorizontalGroup>
        {item.label}
        <Avatar src={team?.avatar_url} size="small" />
      </HorizontalGroup>
    );
  };

  const formConfig = scheduleTypeToForm[data.type];
=======
  const formConfig = data.type === ScheduleType.Ical ? iCalForm : calendarForm;
>>>>>>> 727dd438

  return (
    <Drawer
      scrollableContent
      title={
        <Text.Title className={cx('title')} level={4}>
          {id === 'new' ? 'New' : 'Edit'} Schedule
        </Text.Title>
      }
      onClose={onHide}
      closeOnMaskClick
    >
      <div className={cx('content')}>
        <VerticalGroup>
          <Text type="secondary">
            Manage on-call schedules using your favourite calendar app, such as Google Calendar or Microsoft Outlook. To
            schedule on-call shifts create a new calendar and use events with the teammates usernames
          </Text>
          <GForm form={formConfig} data={data} onSubmit={handleSubmit} />
          <WithPermissionControl userAction={UserAction.UpdateSchedules}>
            <Button form={formConfig.name} type="submit">
              {id === 'new' ? 'Create' : 'Update'} Schedule
            </Button>
          </WithPermissionControl>
        </VerticalGroup>
      </div>
    </Drawer>
  );
});

export default ScheduleForm;<|MERGE_RESOLUTION|>--- conflicted
+++ resolved
@@ -63,7 +63,6 @@
     [id]
   );
 
-<<<<<<< HEAD
   const getOptionLabel = (item: SelectableValue) => {
     const team = grafanaTeamStore.items[item.value];
     return (
@@ -75,9 +74,6 @@
   };
 
   const formConfig = scheduleTypeToForm[data.type];
-=======
-  const formConfig = data.type === ScheduleType.Ical ? iCalForm : calendarForm;
->>>>>>> 727dd438
 
   return (
     <Drawer
