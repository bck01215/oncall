import React, { useCallback, useEffect, useState } from 'react';

import { AppPluginMeta, PluginConfigPageProps } from '@grafana/data';
import { getBackendSrv } from '@grafana/runtime';
import {
  Button,
  Field,
  HorizontalGroup,
  VerticalGroup,
  Input,
  Label,
  Legend,
  LoadingPlaceholder,
  Icon,
  Alert,
  Modal,
} from '@grafana/ui';
import cn from 'classnames/bind';
import CopyToClipboard from 'react-copy-to-clipboard';
import { OnCallAppSettings } from 'types';

import Block from 'components/GBlock/Block';
import Text from 'components/Text/Text';
import WithConfirm from 'components/WithConfirm/WithConfirm';
import logo from 'img/logo.svg';
import { makeRequest } from 'network';
import { createGrafanaToken, getPluginSyncStatus, startPluginSync, updateGrafanaToken } from 'state/plugin';
import { openNotification } from 'utils';
import { getItem, setItem } from 'utils/localStorage';

import styles from './PluginConfigPage.module.css';

const cx = cn.bind(styles);

interface Props extends PluginConfigPageProps<AppPluginMeta<OnCallAppSettings>> {}

export const PluginConfigPage = (props: Props) => {
  const { plugin } = props;
  const [onCallApiUrl, setOnCallApiUrl] = useState<string>(getItem('onCallApiUrl'));
  const [onCallInvitationToken, setOnCallInvitationToken] = useState<string>();
  const [grafanaUrl, setGrafanaUrl] = useState<string>(window.location.origin);
  const [pluginConfigLoading, setPluginConfigLoading] = useState<boolean>(true);
  const [pluginStatusOk, setPluginStatusOk] = useState<boolean>();
  const [pluginStatusMessage, setPluginStatusMessage] = useState<string>();
  const [isSelfHostedInstall, setIsSelfHostedInstall] = useState<boolean>(true);
  const [retrySync, setRetrySync] = useState<boolean>(false);
  const [showConfirmationModal, setShowConfirmationModal] = useState<boolean>(false);

  const configurePlugin = () => {
    setShowConfirmationModal(true);
  };
  const setupPlugin = useCallback(async () => {
    setItem('onCallApiUrl', onCallApiUrl);
    setShowConfirmationModal(false);
    await getBackendSrv().post(`/api/plugins/grafana-oncall-app/settings`, {
      enabled: true,
      pinned: true,
      jsonData: {
        onCallApiUrl: onCallApiUrl,
        grafanaUrl: grafanaUrl,
      },
      secureJsonData: {
        onCallInvitationToken: onCallInvitationToken,
      },
    });

    const grafanaToken = await createGrafanaToken();
    await updateGrafanaToken(grafanaToken.key);

    let provisioningConfig;
    try {
      provisioningConfig = await makeRequest('/plugin/self-hosted/install', { method: 'POST' });
    } catch (e) {
      if (e.response.status === 502) {
        console.warn('Could not connect to OnCall: ' + plugin.meta.jsonData.onCallApiUrl);
      } else if (e.response.status === 403) {
        console.warn('Invitation token is invalid or expired.');
      } else {
        console.warn('Expected error: ' + e.response.status);
      }
    }

    if (provisioningConfig) {
      await getBackendSrv().post(`/api/plugins/grafana-oncall-app/settings`, {
        enabled: true,
        pinned: true,
        jsonData: {
          stackId: provisioningConfig.jsonData.stackId,
          orgId: provisioningConfig.jsonData.orgId,
          onCallApiUrl: onCallApiUrl,
          grafanaUrl: grafanaUrl,
          license: provisioningConfig.jsonData.license,
        },
        secureJsonData: {
          grafanaToken: grafanaToken.key,
          onCallApiToken: provisioningConfig.secureJsonData.onCallToken,
        },
      });
    }

    window.location.reload();
  }, [onCallApiUrl, onCallInvitationToken, grafanaUrl]);

  const resetPlugin = useCallback(async () => {
    await getBackendSrv().post(`/api/plugins/grafana-oncall-app/settings`, {
      enabled: false,
      pinned: true,
      jsonData: {
        stackId: null,
        orgId: null,
        onCallApiUrl: null,
        grafanaUrl: null,
      },
      secureJsonData: {
        grafanaToken: null,
        onCallApiToken: null,
      },
    });

    window.location.reload();
  }, []);

  const handleApiUrlChange = useCallback((e) => {
    setOnCallApiUrl(e.target.value);
  }, []);

  const handleInvitationTokenChange = useCallback((e) => {
    setOnCallInvitationToken(e.target.value);
  }, []);

  const handleGrafanaUrlChange = useCallback((e) => {
    setGrafanaUrl(e.target.value);
  }, []);

  const handleSyncException = useCallback((e) => {
    if (plugin.meta.jsonData?.onCallApiUrl) {
      setPluginStatusMessage(
        'Tried connecting to OnCall: ' +
          plugin.meta.jsonData.onCallApiUrl +
          '\n' +
          e +
          ', retry or check settings & re-initialize.'
      );
      setRetrySync(true);
    } else {
      setPluginStatusMessage('OnCall has not been setup, configure & initialize below.');
    }
    setPluginStatusOk(false);
    setPluginConfigLoading(false);
  }, []);

  const finishSync = useCallback((get_sync_response) => {
    if (get_sync_response.token_ok) {
      const versionInfo =
        get_sync_response.version && get_sync_response.license
          ? ` (${get_sync_response.license}, ${get_sync_response.version})`
          : '';
      setPluginStatusMessage(`Connected to OnCall${versionInfo}: ${plugin.meta.jsonData.onCallApiUrl}`);
      setIsSelfHostedInstall(plugin.meta.jsonData?.license === 'OpenSource');
      setPluginStatusOk(true);
    } else {
      setPluginStatusMessage(
        `OnCall failed to connect to to this grafana via: ${plugin.meta.jsonData.grafanaUrl} check URL, network, and API key.`
      );
      setRetrySync(true);
    }
    setPluginConfigLoading(false);
  }, []);

  const startSync = useCallback(() => {
    setRetrySync(false);
    setPluginConfigLoading(true);
    startPluginSync()
      .then(() => {
        let counter = 0;
        const interval = setInterval(() => {
          counter++;

          getPluginSyncStatus()
            .then((get_sync_response) => {
              if (get_sync_response.hasOwnProperty('token_ok')) {
                clearInterval(interval);
                finishSync(get_sync_response);
              }
            })
            .catch((e) => {
              clearInterval(interval);
              handleSyncException(e);
            });

          if (counter >= 5) {
            clearInterval(interval);
            setPluginStatusMessage(
              `OnCall took too many tries to synchronize. Did you launch Celery workers? Background workers should perform synchronization, not web server.`
            );
            setRetrySync(true);
            setPluginStatusOk(false);
            setPluginConfigLoading(false);
          }
        }, 2000);
      })
      .catch(handleSyncException);
  }, []);

  useEffect(() => {
    startSync();
  }, []);

  return (
    <div>
      {pluginConfigLoading ? (
        <LoadingPlaceholder text="Loading..." />
      ) : pluginStatusOk || retrySync ? (
        <>
          <Legend>Configure Grafana OnCall</Legend>
          {pluginStatusOk && (
            <p>
              Plugin and the backend are connected! Check Grafana OnCall 👈👈👈{' '}
              <img alt="Grafana OnCall Logo" src={logo} width={18} />
            </p>
          )}
          <p>{'Plugin <-> backend connection status'}</p>
          <pre>
            <Text type="link">{pluginStatusMessage}</Text>
          </pre>

          <HorizontalGroup>
            {/* <p>{'Plugin <-> backend connection status'}</p>
              <pre>
                <Text type="link">{pluginStatusMessage}</Text>
              </pre> */}
            {retrySync && (
              <Button variant="primary" onClick={startSync} size="md">
                Retry
              </Button>
            )}
            {isSelfHostedInstall ? (
              <WithConfirm title="Are you sure to delete OnCall plugin configuration?">
                <Button variant="destructive" onClick={resetPlugin} size="md">
                  Remove current configuration
                </Button>
              </WithConfirm>
            ) : (
              <Label>This is a cloud managed configuration.</Label>
            )}{' '}
          </HorizontalGroup>
        </>
      ) : (
        <React.Fragment>
          <Legend>Configure Grafana OnCall</Legend>
          <p>This page will help you to connect OnCall backend and OnCall Grafana plugin 👋</p>

          <p>1. Launch backend</p>
          <p>
            <Text type="secondary">
              Run hobby, dev or production backend:{' '}
              <a href="https://github.com/grafana/oncall#getting-started">
                <Text type="link">getting started.</Text>
              </a>
            </Text>
<<<<<<< HEAD

            <Text type="secondary">Or run the local one:</Text>
            <pre className={cx('command-line')}>
              <Text type="link">
                <CopyToClipboard
                  text="docker build -t grafana/amixr-all-in-one -f Dockerfile.all-in-one ."
                  onCopy={() => {
                    openNotification('Grafana OnCall command copied');
                  }}
                >
                  <Icon name="copy" />
                </CopyToClipboard>{' '}
                docker build -t grafana/amixr-all-in-one -f Dockerfile.all-in-one .
              </Text>
            </pre>
          </VerticalGroup>
          <Block withBackground className={cx('info-block')}>
            <Text type="secondary">
              Need help?
              <br />
              1. Talk to the developers in the #grafana-oncall channel at{' '}
              <a href="http://oncall-stub.com">
                <Text type="link">Slack</Text>
              </a>
              <br />
              2. Search for issues or create a new one in the{' '}
              <a href="http://oncall-stub.com">
                <Text type="link">GitHub</Text>
              </a>
            </Text>
          </Block>

=======
          </p>
          <p></p>
>>>>>>> e7bbbfac
          <p>2. Conect the backend and the plugin </p>
          <p>{'Plugin <-> backend connection status:'}</p>
          <pre>
            <Text type="link">{pluginStatusMessage}</Text>
          </pre>
          <Field
            label="Invite token"
            description="Invite token is a 1-time secret used to make sure the backend is talking with the proper frontend. Find it at the end of the backend docker container logs.
Seek for such a line:  “Your invite token: <<LONG TOKEN>> , use it in the Grafana OnCall plugin.”"
          >
            <>
              <Input id="onCallInvitationToken" onChange={handleInvitationTokenChange} />
              <a href="https://github.com/grafana/oncall/blob/dev/DEVELOPER.md#frontend-setup">
                <Text size="small" type="link">
                  How to re-issue the invite token?
                </Text>
              </a>
            </>
          </Field>

          <Field
            label="OnCall backend URL"
            description={
              <Text>
                It should be rechable from Grafana. Possible options: <br />
                http://host.docker.internal:8000 (if you run backend in the docker locally)
                <br />
                http://localhost:8000 <br />
                ...
              </Text>
            }
          >
            <Input id="onCallApiUrl" onChange={handleApiUrlChange} defaultValue={onCallApiUrl} />
          </Field>
          <Field label="Grafana Url" description="URL of the current Grafana instance. ">
            <Input id="grafanaUrl" onChange={handleGrafanaUrlChange} defaultValue={grafanaUrl} />
          </Field>
          {/* <WithConfirm title="Admin API key for OnCall will be created in Grafana. Continue?" confirmText="Continue"> */}
          <Button
            variant="primary"
            onClick={configurePlugin}
            disabled={!onCallApiUrl || !onCallInvitationToken || !grafanaUrl}
            size="md"
          >
            Connect
          </Button>
          {/* </WithConfirm> */}
          {showConfirmationModal && (
            <Modal
              isOpen
              title="Admin API key for OnCall will be created in Grafana. Continue?"
              onDismiss={() => setShowConfirmationModal(false)}
            >
              <HorizontalGroup>
                <Button variant="primary" onClick={setupPlugin}>
                  Continue
                </Button>
                <Button variant="secondary" onClick={() => setShowConfirmationModal(false)}>
                  Cancel
                </Button>
              </HorizontalGroup>
            </Modal>
          )}
        </React.Fragment>
      )}
    </div>
  );
};<|MERGE_RESOLUTION|>--- conflicted
+++ resolved
@@ -251,14 +251,13 @@
           <p>This page will help you to connect OnCall backend and OnCall Grafana plugin 👋</p>
 
           <p>1. Launch backend</p>
-          <p>
+          <VerticalGroup>
             <Text type="secondary">
               Run hobby, dev or production backend:{' '}
               <a href="https://github.com/grafana/oncall#getting-started">
                 <Text type="link">getting started.</Text>
               </a>
             </Text>
-<<<<<<< HEAD
 
             <Text type="secondary">Or run the local one:</Text>
             <pre className={cx('command-line')}>
@@ -278,23 +277,21 @@
           <Block withBackground className={cx('info-block')}>
             <Text type="secondary">
               Need help?
-              <br />
-              1. Talk to the developers in the #grafana-oncall channel at{' '}
-              <a href="http://oncall-stub.com">
+              <br />- Talk to the OnCall team in the #grafana-oncall channel at{' '}
+              <a href="https://slack.grafana.com/">
                 <Text type="link">Slack</Text>
               </a>
-              <br />
-              2. Search for issues or create a new one in the{' '}
-              <a href="http://oncall-stub.com">
-                <Text type="link">GitHub</Text>
+              <br />- Ask questions at{' '}
+              <a href="https://github.com/grafana/oncall/discussions/categories/q-a">
+                <Text type="link">GitHub Discussions</Text>
+              </a>{' '}
+              or file bugs at{' '}
+              <a href="https://github.com/grafana/oncall/issues">
+                <Text type="link">GitHub Issues</Text>
               </a>
             </Text>
           </Block>
 
-=======
-          </p>
-          <p></p>
->>>>>>> e7bbbfac
           <p>2. Conect the backend and the plugin </p>
           <p>{'Plugin <-> backend connection status:'}</p>
           <pre>
