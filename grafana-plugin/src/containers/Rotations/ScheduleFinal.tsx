--- conflicted
+++ resolved
@@ -62,9 +62,6 @@
           {!hideHeader && (
             <div className={cx('header')}>
               <HorizontalGroup justify="space-between">
-<<<<<<< HEAD
-                <div className={cx('title')}>Final schedule</div>
-=======
                 <div className={cx('title')}>
                   <Text.Title level={4} type="primary">
                     Final schedule
@@ -76,7 +73,6 @@
                   value={searchTerm}
                   onChange={this.onSearchTermChangeCallback}
                 />*/}
->>>>>>> de3f4592
               </HorizontalGroup>
             </div>
           )}
