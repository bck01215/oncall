import React, { FC } from 'react';

import { Button } from '@grafana/ui';
import cn from 'classnames/bind';
import CopyToClipboard from 'react-copy-to-clipboard';

import { openNotification } from 'utils';

import styles from './SourceCode.module.css';

const cx = cn.bind(styles);

interface SourceCodeProps {
  noMaxHeight?: boolean;
<<<<<<< HEAD
  children?: any
=======
  showCopyToClipboard?: boolean;
>>>>>>> 290c425b
}

const SourceCode: FC<SourceCodeProps> = (props) => {
  const { children, noMaxHeight = false, showCopyToClipboard = true } = props;

  return (
    <div className={cx('root')}>
      {showCopyToClipboard && (
        <CopyToClipboard
          text={children as string}
          onCopy={() => {
            openNotification('Copied!');
          }}
        >
          <Button className={cx('button')} variant="primary" icon="copy">
            Copy
          </Button>
        </CopyToClipboard>
      )}
      <pre
        className={cx('scroller', {
          'scroller_max-height': !noMaxHeight,
        })}
      >
        <code>{children}</code>
      </pre>
    </div>
  );
};

export default SourceCode;<|MERGE_RESOLUTION|>--- conflicted
+++ resolved
@@ -12,11 +12,8 @@
 
 interface SourceCodeProps {
   noMaxHeight?: boolean;
-<<<<<<< HEAD
+  showCopyToClipboard?: boolean;
   children?: any
-=======
-  showCopyToClipboard?: boolean;
->>>>>>> 290c425b
 }
 
 const SourceCode: FC<SourceCodeProps> = (props) => {
