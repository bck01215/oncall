import React from 'react';

<<<<<<< HEAD
=======
import { getLocationSrv } from '@grafana/runtime';
>>>>>>> d0dbc420
import { Alert, Button, HorizontalGroup, Icon, VerticalGroup } from '@grafana/ui';
import { PluginPage } from 'PluginPage';
import cn from 'classnames/bind';
import { debounce } from 'lodash-es';
import { observer } from 'mobx-react';
import LegacyNavHeading from 'navbar/LegacyNavHeading';
import { AppRootProps } from 'types';

import Avatar from 'components/Avatar/Avatar';
import GTable from 'components/GTable/GTable';
import PageErrorHandlingWrapper, { PageBaseState } from 'components/PageErrorHandlingWrapper/PageErrorHandlingWrapper';
import {
  getWrongTeamResponseInfo,
  initErrorDataState,
} from 'components/PageErrorHandlingWrapper/PageErrorHandlingWrapper.helpers';
import PluginLink from 'components/PluginLink/PluginLink';
import Text from 'components/Text/Text';
import UsersFilters from 'components/UsersFilters/UsersFilters';
import UserSettings from 'containers/UserSettings/UserSettings';
import { WithPermissionControl } from 'containers/WithPermissionControl/WithPermissionControl';
import { getRole } from 'models/user/user.helpers';
import { User as UserType, UserRole } from 'models/user/user.types';
import { pages } from 'pages';
import { PageProps, WithStoreProps } from 'state/types';
import { UserAction } from 'state/userAction';
import { withMobXProviderContext } from 'state/withStore';
import LocationHelper from 'utils/LocationHelper';

import { getRealFilters, getUserRowClassNameFn } from './Users.helpers';

import styles from './Users.module.css';

const cx = cn.bind(styles);

interface UsersProps extends WithStoreProps, PageProps {}

const ITEMS_PER_PAGE = 100;

interface UsersState extends PageBaseState {
  page: number;
  isWrongTeam: boolean;
  userPkToEdit?: UserType['pk'] | 'new';
  usersFilters?: {
    searchTerm: string;
    roles?: UserRole[];
  };
}

@observer
class Users extends React.Component<UsersProps, UsersState> {
  state: UsersState = {
    page: 1,
    isWrongTeam: false,
    userPkToEdit: undefined,
    usersFilters: {
      searchTerm: '',
      roles: [UserRole.ADMIN, UserRole.EDITOR, UserRole.VIEWER],
    },

    errorData: initErrorDataState(),
  };

  initialUsersLoaded = false;

  async componentDidMount() {
    const {
      query: { p },
    } = this.props;
    this.setState({ page: p ? Number(p) : 1 }, this.updateUsers);

    this.parseParams();
  }

  updateUsers = async () => {
    const { store } = this.props;
    const { usersFilters, page } = this.state;
    const { userStore } = store;

    if (!store.isUserActionAllowed(UserAction.ViewOtherUsers)) {
      return;
    }

    LocationHelper.update({ p: page }, 'partial');
    return await userStore.updateItems(getRealFilters(usersFilters), page);
  };

  componentDidUpdate(prevProps: UsersProps) {
    const { store } = this.props;

    if (!this.initialUsersLoaded && store.isUserActionAllowed(UserAction.ViewOtherUsers)) {
      this.updateUsers();
      this.initialUsersLoaded = true;
    }

    if (prevProps.query.id !== this.props.query.id) {
      this.parseParams();
    }
  }

  parseParams = async () => {
    this.setState({ errorData: initErrorDataState() }); // reset wrong team error to false on query parse

    const {
      store,
      query: { id },
    } = this.props;

    if (id) {
      await (id === 'me' ? store.userStore.loadCurrentUser() : store.userStore.loadUser(String(id), true)).catch(
        (error) => this.setState({ errorData: { ...getWrongTeamResponseInfo(error) } })
      );

      const userPkToEdit = String(id === 'me' ? store.userStore.currentUserPk : id);

      if (store.userStore.items[userPkToEdit]) {
        this.setState({ userPkToEdit });
      }
    }
  };

  render() {
    const { usersFilters, userPkToEdit, page, errorData } = this.state;
    const { store, query } = this.props;
    const { userStore } = store;

    const columns = [
      {
        width: '25%',
        key: 'username',
        title: 'User',
        render: this.renderTitle,
      },
      {
        width: '5%',
        title: 'Role',
        key: 'role',
        render: this.renderRole,
      },
      {
        width: '20%',
        title: 'Status',
        key: 'note',
        render: this.renderNote,
      },
      {
        width: '20%',
        title: 'Default Notifications',
        key: 'notifications-chain',
        render: this.renderNotificationsChain,
      },
      {
        width: '20%',
        title: 'Important Notifications',
        key: 'important-notifications-chain',
        render: this.renderImportantNotificationsChain,
      },
      {
        width: '5%',
        key: 'buttons',
        render: this.renderButtons,
      },
    ];

    const handleClear = () =>
      this.setState(
        { usersFilters: { searchTerm: '', roles: [UserRole.ADMIN, UserRole.EDITOR, UserRole.VIEWER] } },
        () => {
          this.debouncedUpdateUsers();
        }
      );

    const { count, results } = userStore.getSearchResult();

    return (
      <PluginPage pageNav={pages['users'].getPageNav()}>
        <PageErrorHandlingWrapper
          errorData={errorData}
          objectName="user"
          pageName="users"
          itemNotFoundMessage={`User with id=${query?.id} is not found. Please select user from the list.`}
        >
          {() => (
            <>
              <div className={cx('root')}>
                <div className={cx('root', 'TEST-users-page')}>
                  <div className={cx('users-header')}>
                    <div style={{ display: 'flex', alignItems: 'baseline' }}>
                      <div>
                        <LegacyNavHeading>
                          <Text.Title level={3}>Users</Text.Title>
                        </LegacyNavHeading>
                        <Text type="secondary">
                          To manage permissions or add users, please visit{' '}
                          <a href="/org/users">Grafana user management</a>
                        </Text>
                      </div>
                    </div>
                    <PluginLink partial query={{ id: 'me' }}>
                      <Button variant="primary" icon="user">
                        View my profile
                      </Button>
                    </PluginLink>
                  </div>
                  {store.isUserActionAllowed(UserAction.ViewOtherUsers) ? (
                    <>
                      <div className={cx('user-filters-container')}>
                        <UsersFilters
                          className={cx('users-filters')}
                          value={usersFilters}
                          onChange={this.handleUsersFiltersChange}
                        />
                        <Button
                          variant="secondary"
                          icon="times"
                          onClick={handleClear}
                          className={cx('searchIntegrationClear')}
                        >
                          Clear filters
                        </Button>
                      </div>

                      <GTable
                        emptyText={results ? 'No users found' : 'Loading...'}
                        rowKey="pk"
                        data={results}
                        columns={columns}
                        rowClassName={getUserRowClassNameFn(userPkToEdit, userStore.currentUserPk)}
                        pagination={{
                          page,
                          total: Math.ceil((count || 0) / ITEMS_PER_PAGE),
                          onChange: this.handleChangePage,
                        }}
                      />
                    </>
                  ) : (
                    <Alert
                      /* @ts-ignore */
                      title={
                        <>
                          You don't have enough permissions to view other users because you are not Admin.{' '}
                          <PluginLink query={{ page: 'users', id: 'me' }}>Click here</PluginLink> to open your profile
                        </>
                      }
                      severity="info"
                    />
                  )}
                </div>
                {userPkToEdit && <UserSettings id={userPkToEdit} onHide={this.handleHideUserSettings} />}
              </div>
            </>
          )}
        </PageErrorHandlingWrapper>
      </PluginPage>
    );
  }

  handleChangePage = (page: number) => {
    this.setState({ page }, this.updateUsers);
  };

  renderTitle = (user: UserType) => {
    return (
      <HorizontalGroup>
        <Avatar className={cx('user-avatar')} size="large" src={user.avatar} />
        <div>
          <div>{user.username}</div>
          <Text type="secondary">{user.email}</Text>
          <br />
          <Text type="secondary">{user.verified_phone_number}</Text>
        </div>
      </HorizontalGroup>
    );
  };

  renderRole = (user: UserType) => {
    return getRole(user.role);
  };

  renderNotificationsChain = (user: UserType) => {
    return user.notification_chain_verbal.default;
  };

  renderImportantNotificationsChain = (user: UserType) => {
    return user.notification_chain_verbal.important;
  };

  renderContacts = (user: UserType) => {
    return (
      <div className={cx('contacts')}>
        <div className={cx('contact')}>Slack: {user.slack_user_identity?.name || '-'}</div>
        <div className={cx('contact')}>Telegram: {user.telegram_configuration?.telegram_nick_name || '-'}</div>
      </div>
    );
  };

  renderButtons = (user: UserType) => {
    const { store } = this.props;
    const { userStore } = store;

    const isCurrent = userStore.currentUserPk === user.pk;
    const action = isCurrent ? UserAction.UpdateOwnSettings : UserAction.UpdateOtherUsersSettings;

    return (
      <VerticalGroup justify="center">
        <PluginLink partial query={{ id: user.pk }} disabled={!store.isUserActionAllowed(action)}>
          <WithPermissionControl userAction={action}>
            <Button
              className={cx({
                'TEST-edit-my-own-settings-button': isCurrent,
              })}
              fill="text"
            >
              Edit
            </Button>
          </WithPermissionControl>
        </PluginLink>
      </VerticalGroup>
    );
  };

  renderNote = (user: UserType) => {
    if (user.hidden_fields === true) {
      return null;
    }
    let phone_verified = user.verified_phone_number !== null;
    let phone_not_verified_message = 'Phone not verified';

    if (user.cloud_connection_status !== null) {
      phone_verified = false;
      switch (user.cloud_connection_status) {
        case 0:
          phone_not_verified_message = 'Cloud is not synced';
          break;
        case 1:
          phone_not_verified_message = 'User not matched with cloud';
          break;
        case 2:
          phone_not_verified_message = 'Phone number is not verified in Grafana Cloud';
          break;
        case 3:
          phone_verified = true;
          break;
      }
    }

    if (!phone_verified || !user.slack_user_identity || !user.telegram_configuration) {
      let texts = [];
      if (!phone_verified) {
        texts.push(phone_not_verified_message);
      }
      if (!user.slack_user_identity) {
        texts.push('Slack not verified');
      }
      if (!user.telegram_configuration) {
        texts.push('Telegram not verified');
      }

      return (
        <div>
          <Icon className={cx('warning-message-icon')} name="exclamation-triangle" />
          {texts.join(', ')}
        </div>
      );
    }

    return 'All contacts verified';
  };

  debouncedUpdateUsers = debounce(this.updateUsers, 500);

  handleUsersFiltersChange = (usersFilters: any) => {
    this.setState({ usersFilters, page: 1 }, () => {
      this.debouncedUpdateUsers();
    });
  };

  handleHideUserSettings = () => {
    this.setState({ userPkToEdit: undefined });

    LocationHelper.update({ id: undefined }, 'partial');
  };

  handleUserUpdate = () => {
    this.updateUsers();
  };
}

export default withMobXProviderContext(Users);<|MERGE_RESOLUTION|>--- conflicted
+++ resolved
@@ -1,9 +1,5 @@
 import React from 'react';
 
-<<<<<<< HEAD
-=======
-import { getLocationSrv } from '@grafana/runtime';
->>>>>>> d0dbc420
 import { Alert, Button, HorizontalGroup, Icon, VerticalGroup } from '@grafana/ui';
 import { PluginPage } from 'PluginPage';
 import cn from 'classnames/bind';
