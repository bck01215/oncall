--- conflicted
+++ resolved
@@ -1,7 +1,5 @@
 # Change Log
 
-<<<<<<< HEAD
-=======
 ## v1.0.32 (2022-09-01)
 - Bug fixes
 
@@ -35,7 +33,6 @@
 ## v1.0.23 (2022-08-23)
 - Bug fixes
 
->>>>>>> 727dd438
 ## v1.0.22 (2022-08-16)
 - Make STATIC_URL configurable from environment variable
 
