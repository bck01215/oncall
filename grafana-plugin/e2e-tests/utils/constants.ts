--- conflicted
+++ resolved
@@ -11,13 +11,11 @@
 export const IS_OPEN_SOURCE = (process.env.IS_OPEN_SOURCE || 'true').toLowerCase() === 'true';
 export const IS_CLOUD = !IS_OPEN_SOURCE;
 
-<<<<<<< HEAD
 export enum OrgRole {
   None = 'None',
   Viewer = 'Viewer',
   Editor = 'Editor',
   Admin = 'Admin',
 }
-=======
-export const MOSCOW_TIMEZONE = 'Europe/Moscow';
->>>>>>> 48b7eca2
+
+export const MOSCOW_TIMEZONE = 'Europe/Moscow';