{
  "name": "grafana-oncall-app",
  "version": "1.0.0",
  "description": "Grafana OnCall Plugin",
  "scripts": {
    "lint": "eslint --cache --ext .js,.jsx,.ts,.tsx ./src",
    "lint:fix": "eslint --fix --cache --ext .js,.jsx,.ts,.tsx --quiet ./src",
    "stylelint": "stylelint ./src/**/*.css",
    "stylelint:fix": "stylelint --fix ./src/**/*.css",
    "build": "grafana-toolkit plugin:build",
    "test": "grafana-toolkit plugin:test",
    "dev": "grafana-toolkit plugin:dev",
    "watch": "grafana-toolkit plugin:dev --watch",
    "sign": "grafana-toolkit plugin:sign",
    "ci-build:finish": "grafana-toolkit plugin:ci-build --finish",
    "ci-package": "grafana-toolkit plugin:ci-package",
    "ci-report": "grafana-toolkit plugin:ci-report",
    "start": "yarn watch",
    "plop": "plop",
    "setversion": "setversion"
  },
  "repository": {
    "type": "git",
    "url": "git+https://github.com/grafana/oncall.git"
  },
  "lint-staged": {
    "*.ts?(x)": [
      "prettier --write",
      "eslint --fix"
    ],
    "*.js?(x)": [
      "prettier --write",
      "eslint --fix"
    ],
    "*.css": [
      "stylelint --fix"
    ]
  },
  "author": "Grafana Labs",
  "license": "Apache-2.0",
  "devDependencies": {
<<<<<<< HEAD
    "@grafana/data": "7.5.7",
    "@grafana/runtime": "7.5.7",
    "@grafana/toolkit": "7.5.7",
    "@grafana/ui": "9.0.0-beta3",
    "@types/dompurify": "^2.0.2",
    "@types/lodash-es": "^4.17.3",
    "@types/moment-timezone": "^0.5.12",
    "@types/react-copy-to-clipboard": "^4.3.0",
    "@types/react-responsive": "^8.0.2",
    "@types/react-router-dom": "^5.1.5",
    "@types/throttle-debounce": "^2.1.0",
    "copy-webpack-plugin": "5.1.2",
=======
    "@babel/plugin-proposal-class-properties": "^7.18.6",
    "@babel/plugin-proposal-decorators": "^7.18.10",
    "@babel/plugin-proposal-nullish-coalescing-operator": "^7.18.6",
    "@babel/plugin-proposal-object-rest-spread": "^7.18.9",
    "@babel/plugin-proposal-optional-chaining": "^7.18.9",
    "@babel/plugin-syntax-decorators": "^7.18.6",
    "@babel/plugin-syntax-dynamic-import": "^7.8.3",
    "@babel/plugin-transform-react-constant-elements": "^7.18.12",
    "@babel/plugin-transform-typescript": "^7.18.12",
    "@babel/preset-env": "^7.18.10",
    "@babel/preset-react": "^7.18.6",
    "@babel/preset-typescript": "^7.18.6",
    "@grafana/data": "^9.1.1",
    "@grafana/runtime": "^9.1.1",
    "@grafana/toolkit": "^9.1.1",
    "@grafana/ui": "^9.1.1",
    "@types/dompurify": "^2.3.4",
    "@types/lodash-es": "^4.17.6",
    "@types/react-copy-to-clipboard": "^5.0.4",
    "@types/react-dom": "^18.0.6",
    "@types/react-responsive": "^8.0.5",
    "@types/react-router-dom": "^5.3.3",
    "@types/throttle-debounce": "^5.0.0",
    "copy-webpack-plugin": "^11.0.0",
    "dompurify": "^2.3.12",
>>>>>>> 727dd438
    "eslint-plugin-rulesdir": "^0.2.1",
    "lint-staged": "^10.2.11",
    "lodash-es": "^4.17.21",
    "moment-timezone": "^0.5.35",
    "plop": "^2.7.4",
    "postcss-loader": "^7.0.1",
    "ts-loader": "^9.3.1",
    "webpack-bundle-analyzer": "^4.6.1"
  },
  "engines": {
    "node": ">=14"
  },
  "dependencies": {
    "@types/query-string": "^6.3.0",
    "@types/react-transition-group": "1.x",
    "array-move": "^4.0.0",
    "change-case": "^4.1.1",
    "circular-dependency-plugin": "^5.2.2",
    "eslint-plugin-import": "^2.25.4",
    "mobx": "5.13.0",
    "mobx-react": "6.1.1",
    "rc-table": "^7.17.1",
    "react-copy-to-clipboard": "^5.0.2",
    "react-draggable": "^4.4.5",
    "react-emoji-render": "^1.2.4",
    "react-modal": "^3.15.1",
    "react-responsive": "^8.1.0",
    "react-router-dom": "^5.2.0",
    "react-sortable-hoc": "^1.11.0",
    "react-string-replace": "^0.4.4",
<<<<<<< HEAD
    "react-transition-group": "^4.4.5",
=======
    "sass-loader": "^13.0.2",
>>>>>>> 727dd438
    "stylelint": "^13.13.1",
    "stylelint-config-standard": "^22.0.0",
    "throttle-debounce": "^2.1.0"
  }
}<|MERGE_RESOLUTION|>--- conflicted
+++ resolved
@@ -39,20 +39,6 @@
   "author": "Grafana Labs",
   "license": "Apache-2.0",
   "devDependencies": {
-<<<<<<< HEAD
-    "@grafana/data": "7.5.7",
-    "@grafana/runtime": "7.5.7",
-    "@grafana/toolkit": "7.5.7",
-    "@grafana/ui": "9.0.0-beta3",
-    "@types/dompurify": "^2.0.2",
-    "@types/lodash-es": "^4.17.3",
-    "@types/moment-timezone": "^0.5.12",
-    "@types/react-copy-to-clipboard": "^4.3.0",
-    "@types/react-responsive": "^8.0.2",
-    "@types/react-router-dom": "^5.1.5",
-    "@types/throttle-debounce": "^2.1.0",
-    "copy-webpack-plugin": "5.1.2",
-=======
     "@babel/plugin-proposal-class-properties": "^7.18.6",
     "@babel/plugin-proposal-decorators": "^7.18.10",
     "@babel/plugin-proposal-nullish-coalescing-operator": "^7.18.6",
@@ -78,7 +64,6 @@
     "@types/throttle-debounce": "^5.0.0",
     "copy-webpack-plugin": "^11.0.0",
     "dompurify": "^2.3.12",
->>>>>>> 727dd438
     "eslint-plugin-rulesdir": "^0.2.1",
     "lint-staged": "^10.2.11",
     "lodash-es": "^4.17.21",
@@ -109,11 +94,8 @@
     "react-router-dom": "^5.2.0",
     "react-sortable-hoc": "^1.11.0",
     "react-string-replace": "^0.4.4",
-<<<<<<< HEAD
+    "sass-loader": "^13.0.2",
     "react-transition-group": "^4.4.5",
-=======
-    "sass-loader": "^13.0.2",
->>>>>>> 727dd438
     "stylelint": "^13.13.1",
     "stylelint-config-standard": "^22.0.0",
     "throttle-debounce": "^2.1.0"
