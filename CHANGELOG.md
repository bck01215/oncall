--- conflicted
+++ resolved
@@ -5,20 +5,14 @@
 The format is based on [Keep a Changelog](https://keepachangelog.com/en/1.0.0/),
 and this project adheres to [Semantic Versioning](https://semver.org/spec/v2.0.0.html).
 
-<<<<<<< HEAD
-=======
 ## Unreleased
 
->>>>>>> c3d11b84
 ## v1.3.51 (2023-11-02)
 
 ### Fixed
 
-<<<<<<< HEAD
 - Postpone Legacy AlertManager and Grafana Alerting integration auto-migration date ([3250])(<https://github.com/grafana/oncall/pull/3250>)
-=======
 - Address `TypeError` that occurs under some scenarios on the Alert Group detail page ([3252](https://github.com/grafana/oncall/pull/3252))
->>>>>>> c3d11b84
 
 ## v1.3.50 (2023-11-02)
 
