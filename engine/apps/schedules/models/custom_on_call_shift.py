--- conflicted
+++ resolved
@@ -459,12 +459,7 @@
         repetitions = UnfoldableCalendar(initial_event).RepeatedEvent(
             initial_event, initial_event_start.replace(microsecond=0)
         )
-<<<<<<< HEAD
         for event in repetitions.__iter__():
-=======
-        ical_iter = repetitions.__iter__()
-        for event in ical_iter:
->>>>>>> 1d239fac
             if event.start > date:
                 break
             last_event = event
