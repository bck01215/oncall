--- conflicted
+++ resolved
@@ -553,8 +553,6 @@
 
 
 @pytest.mark.django_db
-<<<<<<< HEAD
-=======
 def test_preview_shift_no_user(make_organization, make_user_for_organization, make_schedule, make_on_call_shift):
     organization = make_organization()
     schedule = make_schedule(
@@ -620,7 +618,6 @@
 
 
 @pytest.mark.django_db
->>>>>>> 727dd438
 def test_preview_override_shift(make_organization, make_user_for_organization, make_schedule, make_on_call_shift):
     organization = make_organization()
     schedule = make_schedule(
