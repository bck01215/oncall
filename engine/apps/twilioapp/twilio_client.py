import logging
import urllib.parse

from django.apps import apps
from django.urls import reverse
from twilio.base.exceptions import TwilioRestException
from twilio.rest import Client

from apps.base.utils import live_settings
from apps.twilioapp.constants import TEST_CALL_TEXT, TwilioLogRecordStatus, TwilioLogRecordType
from apps.twilioapp.utils import get_calling_code, get_gather_message, get_gather_url, parse_phone_number
from common.api_helpers.utils import create_engine_url

logger = logging.getLogger(__name__)


class TwilioClient:
    @property
    def twilio_api_client(self):
        return Client(live_settings.TWILIO_ACCOUNT_SID, live_settings.TWILIO_AUTH_TOKEN)

    @property
    def twilio_number(self):
        return live_settings.TWILIO_NUMBER

    def send_message(self, body, to):
<<<<<<< HEAD
        status_callback = create_engine_url(reverse("twilioapp:sms_status_events"))
        return self.twilio_api_client.messages.create(
            body=body, to=to, from_=self.twilio_number, status_callback=status_callback
        )
=======
        status_callback = settings.BASE_URL + reverse("twilioapp:sms_status_events")
        try:
            return self.twilio_api_client.messages.create(
                body=body, to=to, from_=self.twilio_number, status_callback=status_callback
            )
        except TwilioRestException as e:
            # If status callback is not valid and not accessible from public url then trying to send message without it
            # https://www.twilio.com/docs/api/errors/21609
            if e.code == 21609:
                logger.warning("twilio_client.send_message: Twilio error 21609. Status Callback is not public url")
                return self.twilio_api_client.messages.create(body=body, to=to, from_=self.twilio_number)
            raise e
>>>>>>> 35a31701

    # Use responsibly
    def parse_number(self, number):
        try:
            response = self.twilio_api_client.lookups.phone_numbers(number).fetch()
            return True, response.phone_number, get_calling_code(response.country_code)
        except TwilioRestException as e:
            if e.code == 20404:
                print("Handled exception from twilio: " + str(e))
                return False, None, None
            if e.code == 20003:
                raise e
        except KeyError as e:
            print("Handled exception from twilio: " + str(e))
            return False, None, None

    def verification_start_via_twilio(self, user, phone_number, via):
        # https://www.twilio.com/docs/verify/api/verification?code-sample=code-start-a-verification-with-sms&code-language=Python&code-sdk-version=6.x
        verification = None
        try:
            verification = self.twilio_api_client.verify.services(
                live_settings.TWILIO_VERIFY_SERVICE_SID
            ).verifications.create(to=phone_number, channel=via)
        except TwilioRestException as e:
            logger.error(f"Twilio verification start error: {e} for User: {user.pk}")

            self.create_log_record(
                user=user,
                phone_number=(phone_number or ""),
                type=TwilioLogRecordType.VERIFICATION_START,
                status=TwilioLogRecordStatus.ERROR,
                succeed=False,
                error_message=str(e),
            )
        else:
            verification_status = verification.status
            logger.info(f"Verification status: {verification_status}")

            self.create_log_record(
                user=user,
                phone_number=phone_number,
                type=TwilioLogRecordType.VERIFICATION_START,
                payload=str(verification._properties),
                status=TwilioLogRecordStatus.DETERMINANT[verification_status],
                succeed=(verification_status != "denied"),
            )

        return verification

    def verification_check_via_twilio(self, user, phone_number, code):
        # https://www.twilio.com/docs/verify/api/verification-check?code-sample=code-check-a-verification-with-a-phone-number&code-language=Python&code-sdk-version=6.x
        succeed = False
        try:
            verification_check = self.twilio_api_client.verify.services(
                live_settings.TWILIO_VERIFY_SERVICE_SID
            ).verification_checks.create(to=phone_number, code=code)
        except TwilioRestException as e:
            logger.error(f"Twilio verification check error: {e} for User: {user.pk}")
            self.create_log_record(
                user=user,
                phone_number=(phone_number or ""),
                type=TwilioLogRecordType.VERIFICATION_CHECK,
                status=TwilioLogRecordStatus.ERROR,
                succeed=succeed,
                error_message=str(e),
            )
        else:
            verification_check_status = verification_check.status
            logger.info(f"Verification check status: {verification_check_status}")
            succeed = verification_check_status == "approved"

            self.create_log_record(
                user=user,
                phone_number=phone_number,
                type=TwilioLogRecordType.VERIFICATION_CHECK,
                payload=str(verification_check._properties),
                status=TwilioLogRecordStatus.DETERMINANT[verification_check_status],
                succeed=succeed,
            )

        return succeed

    def make_test_call(self, to):
        message = TEST_CALL_TEXT.format(
            channel_name="Test call",
            alert_group_name="Test notification",
            alerts_count=2,
        )
        self.make_call(message=message, to=to)

    def make_call(self, message, to):
        try:
            start_message = message.replace('"', "")

            twiml_query = urllib.parse.quote(
                (
                    f"<Response>"
                    f"<Say>{start_message}</Say>"
                    f'<Gather numDigits="1" action="{get_gather_url()}" method="POST">'
                    f"<Say>{get_gather_message()}</Say>"
                    f"</Gather>"
                    f"</Response>"
                ),
                safe="",
            )

            url = "http://twimlets.com/echo?Twiml=" + twiml_query
            status_callback = create_engine_url(reverse("twilioapp:call_status_events"))

            status_callback_events = ["initiated", "ringing", "answered", "completed"]

            return self.twilio_api_client.calls.create(
                url=url,
                to=to,
                from_=self.twilio_number,
                method="GET",
                status_callback=status_callback,
                status_callback_event=status_callback_events,
                status_callback_method="POST",
            )
        except TwilioRestException as e:
            # If status callback is not valid and not accessible from public url then trying to make call without it
            # https://www.twilio.com/docs/api/errors/21609
            if e.code == 21609:
                logger.warning("twilio_client.make_call: Twilio error 21609. Status Callback is not public url")
                return self.twilio_api_client.calls.create(
                    url=url,
                    to=to,
                    from_=self.twilio_number,
                    method="GET",
                )

            raise e

    def create_log_record(self, **kwargs):
        TwilioLogRecord = apps.get_model("twilioapp", "TwilioLogRecord")
        TwilioLogRecord.objects.create(**kwargs)

    def normalize_phone_number_via_twilio(self, phone_number):
        phone_number = parse_phone_number(phone_number)

        # Verify and parse phone number with Twilio API
        normalized_phone_number = None
        country_code = None
        if phone_number != "" and phone_number != "+":
            try:
                ok, normalized_phone_number, country_code = self.parse_number(phone_number)
                if normalized_phone_number == "":
                    normalized_phone_number = None
                    country_code = None
                if not ok:
                    normalized_phone_number = None
                    country_code = None
            except TypeError:
                return None, None

        return normalized_phone_number, country_code


twilio_client = TwilioClient()<|MERGE_RESOLUTION|>--- conflicted
+++ resolved
@@ -24,13 +24,7 @@
         return live_settings.TWILIO_NUMBER
 
     def send_message(self, body, to):
-<<<<<<< HEAD
         status_callback = create_engine_url(reverse("twilioapp:sms_status_events"))
-        return self.twilio_api_client.messages.create(
-            body=body, to=to, from_=self.twilio_number, status_callback=status_callback
-        )
-=======
-        status_callback = settings.BASE_URL + reverse("twilioapp:sms_status_events")
         try:
             return self.twilio_api_client.messages.create(
                 body=body, to=to, from_=self.twilio_number, status_callback=status_callback
@@ -42,7 +36,6 @@
                 logger.warning("twilio_client.send_message: Twilio error 21609. Status Callback is not public url")
                 return self.twilio_api_client.messages.create(body=body, to=to, from_=self.twilio_number)
             raise e
->>>>>>> 35a31701
 
     # Use responsibly
     def parse_number(self, number):
