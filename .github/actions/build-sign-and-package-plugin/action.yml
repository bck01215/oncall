--- conflicted
+++ resolved
@@ -42,11 +42,7 @@
       run: |
         jq --arg v "${{ inputs.plugin_version_number }}" '.version=$v' package.json > package.new && mv package.new package.json && jq '.version' package.json;
         yarn build
-<<<<<<< HEAD
-        mage buildAll
-=======
         mage buildAll || true
->>>>>>> e583d5fc
         yarn sign
         if [ ! -f dist/MANIFEST.txt ]; then echo "Sign failed, MANIFEST.txt not created, aborting." && exit 1; fi
         mv dist grafana-oncall-app
